use std::{io::{self, Write}, ops::{ControlFlow, Range}, sync::Arc, time::Duration};

use drillx::equix;
use futures_util::{SinkExt, StreamExt};
use rpassword::read_password;
use tokio::{sync::{mpsc::UnboundedSender, Mutex}, time::Instant};
use tokio_tungstenite::{connect_async, tungstenite::{handshake::client::{generate_key, Request}, Message}};
use base64::prelude::*;
use clap::Parser;

// --------------------------------

/// A command line interface tool for pooling power to submit hashes for proportional ORE rewards
#[derive(Parser, Debug)]
#[command(version, author, about, long_about = None)]
struct Args {
    #[arg(long,
        value_name = "SERVER_URL",
        help = "URL of the server to connect to",
        global = true
    )]
    url: Option<String>,

    #[arg(
        long,
<<<<<<< HEAD
        default_value_t = 1,
        help = "Amount of CPU threads of mine with"
    )]
    threads: u32,
=======
        default_value_t = 4,
        help = "Amount of CPU threads of mine with"
    )]
    threads: u8,
>>>>>>> 33a9b3cc

    #[arg(
        long,
        value_name = "USERNAME",
        global = true,
        help = "Username used to connect to the server"
    )]
    username: Option<String>,

<<<<<<< HEAD
    // #[arg(
    //     long,
    //     value_name = "KEYPAIR_PATH",
    //     help = "Filepath to keypair to use",
    //     global = true
    // )]
    // keypair: Option<String>,

    // #[arg(
    //     long,
    //     value_name = "MICROLAMPORTS",
    //     help = "Number of microlamports to pay as priority fee per transaction",
    //     default_value = "0",
    //     global = true
    // )]
    // priority_fee: Option<u64>,
=======
    #[arg(
        long,
        value_name = "KEYPAIR_PATH",
        help = "Filepath to keypair to use",
        global = true
    )]
    keypair: Option<String>,

    #[arg(
        long,
        value_name = "MICROLAMPORTS",
        help = "Number of microlamports to pay as priority fee per transaction",
        default_value = "0",
        global = true
    )]
    priority_fee: Option<u64>,
>>>>>>> 33a9b3cc
}

// --------------------------------

#[derive(Debug)]
pub enum ServerMessage {
    StartMining([u8; 32], Range<u64>, u64)
}

#[tokio::main]
async fn main() {
    let args = Args::parse();
    let url_str = args.url.unwrap_or("wss://domainexpansion.tech".to_string());
    let url = url::Url::parse(&url_str).expect("Failed to parse server url");
    let host = url.host_str().expect("Invalid host in server url");
    let _args = Args::parse();

    let username = args.username.unwrap_or("user".to_string());

    let threads = args.threads;

    print!("Password: ");
    let _ = io::stdout().flush();
    let password = read_password().expect("Failed to read password");

    let auth = BASE64_STANDARD.encode(format!("{}:{}", username, password));

    loop {
        println!("Connecting to server...");
        let request = Request::builder()
            .method("GET")
            .uri(url.to_string())
            .header("Sec-Websocket-Key", generate_key())
            .header("Host", host)
            .header("Upgrade", "websocket")
            .header("Connection", "upgrade")
            .header("Sec-Websocket-Version", "13")
            .header("Authorization", format!("Basic {}", auth))
            .body(())
            .unwrap();

        match connect_async(request).await {
            Ok((ws_stream, _)) => {
                println!("Connected to network!");

                let (mut sender, mut receiver) = ws_stream.split();
                let (message_sender, mut message_receiver) = tokio::sync::mpsc::unbounded_channel::<ServerMessage>();

                let receiver_thread = tokio::spawn(async move {
                    while let Some(Ok(message)) = receiver.next().await {
                        if process_message(message, message_sender.clone()).is_break() {
                            break;
                        }
                    }
                });

                // send Ready message
                let _ = sender.send(Message::Binary(0u8.to_le_bytes().to_vec())).await;

                let sender = Arc::new(Mutex::new(sender));

                // receive messages
                let message_sender = sender.clone();
                while let Some(msg) = message_receiver.recv().await {
                    match msg {
                        ServerMessage::StartMining(challenge, nonce_range, cutoff) => {
                            println!("Received start mining message!");
                            println!("Mining starting...");
                            println!("Nonce range: {} - {}", nonce_range.start, nonce_range.end);
                            let hash_timer = Instant::now();
                            let nonces_per_thread = 10_000;
                            let handles = (0..threads as u64)
                                .map(|i| {
                                    std::thread::spawn({
                                        let mut memory = equix::SolverMemory::new();
                                        move || {
                                            let first_nonce = nonce_range.start + (nonces_per_thread * i);
                                            let mut nonce = first_nonce;
                                            let mut best_nonce = nonce;
                                            let mut best_difficulty = 0;
                                            let mut best_hash = drillx::Hash::default();
                                            let mut total_hashes: u64 = 0;
                                            loop {
                                                // Create hash
                                                total_hashes += 1;
                                                if let Ok(hx) = drillx::hash_with_memory(
                                                    &mut memory,
                                                    &challenge,
                                                    &nonce.to_le_bytes(),
                                                ) {
                                                    let difficulty = hx.difficulty();
                                                    if difficulty.gt(&best_difficulty) {
                                                        best_nonce = nonce;
                                                        best_difficulty = difficulty;
                                                        best_hash = hx;
                                                    }
                                                }


                                                // Exit if processed nonce range
                                                if nonce >= nonce_range.end {
                                                    break;
                                                }

                                                if nonce % 100 == 0 {
                                                    if hash_timer.elapsed().as_secs().ge(&cutoff) {
                                                        break;
                                                    }
                                                } 


                                                // Increment nonce
                                                nonce += 1;
                                            }
                                            
                                            // Return the best nonce
                                            Some((best_nonce, best_difficulty, best_hash, total_hashes))
                                        }
                                    })
                                })
                                .collect::<Vec<_>>();

                                // Join handles and return best nonce
                                let mut best_nonce: u64 = 0;
                                let mut best_difficulty = 0;
                                let mut best_hash = drillx::Hash::default();
                                let mut total_nonces_checked = 0;
                                for h in handles {
                                    if let Ok(Some((nonce, difficulty, hash, nonces_checked))) = h.join() {
                                        total_nonces_checked += nonces_checked;
                                        if difficulty > best_difficulty {
                                            best_difficulty = difficulty;
                                            best_nonce = nonce;
                                            best_hash = hash;
                                        }
                                    }
                                }

                            let hash_time = hash_timer.elapsed();

                            println!("Found best diff: {}", best_difficulty);
                            println!("Processed: {}", total_nonces_checked);
                            println!("Hash time: {:?}", hash_time);
                            let message_type =  2u8; // 1 u8 - BestSolution Message
                            let best_hash_bin = best_hash.d; // 16 u8
                            let best_nonce_bin = best_nonce.to_le_bytes(); // 8 u8
                            let mut bin_data = [0; 25];
                            bin_data[00..1].copy_from_slice(&message_type.to_le_bytes());
                            bin_data[01..17].copy_from_slice(&best_hash_bin);
                            bin_data[17..25].copy_from_slice(&best_nonce_bin);

                            {
                                let mut message_sender = message_sender.lock().await;
                                let _ = message_sender.send(Message::Binary(bin_data.to_vec())).await;
                            }

                            tokio::time::sleep(Duration::from_secs(3)).await;
                            // send new ready message
                            {
                                let mut message_sender = message_sender.lock().await;
                                let _ = message_sender.send(Message::Binary(0u8.to_le_bytes().to_vec())).await;
                            }
                        }
                    }
                }

                let _ = receiver_thread.await;
            }, 
            Err(e) => {
                println!("Error: {:?}", e);
                tokio::time::sleep(Duration::from_secs(3)).await;

            }
        }
    }
}

fn process_message(msg: Message, message_channel: UnboundedSender<ServerMessage>) -> ControlFlow<(), ()> {
    match msg {
        Message::Text(t)=>{
            println!("\n>>> Server Message: \n{}\n",t);
        },
        Message::Binary(b) => {
            println!("Got Binary data: {:?}", b);
            let message_type = b[0];
            match message_type {
                    0 => {
                        if b.len() < 49 {
                            println!("Invalid data for Message StartMining");
                        } else {
                            let mut hash_bytes = [0u8; 32];
                            // extract 256 bytes (32 u8's) from data for hash
                            let mut b_index = 1;
                            for i in 0..32 {
                                hash_bytes[i] = b[i + b_index];
                            }
                            b_index += 32;

                            // extract 64 bytes (8 u8's)
                            let mut cutoff_bytes = [0u8; 8];
                            for i in 0..8 {
                                cutoff_bytes[i] = b[i + b_index];
                            }
                            b_index += 8;
                            let cutoff = u64::from_le_bytes(cutoff_bytes);

                            let mut nonce_start_bytes = [0u8; 8];
                            for i in 0..8 {
                                nonce_start_bytes[i] = b[i + b_index];
                            }
                            b_index += 8;
                            let nonce_start = u64::from_le_bytes(nonce_start_bytes);

                            let mut nonce_end_bytes = [0u8; 8];
                            for i in 0..8 {
                                nonce_end_bytes[i] = b[i + b_index];
                            }
                            let nonce_end = u64::from_le_bytes(nonce_end_bytes);

                            let msg = ServerMessage::StartMining(hash_bytes, nonce_start..nonce_end, cutoff);

                            let _ = message_channel.send(msg);
                        }

                    },
                    _ => {
                        println!("Failed to parse server message type");
                    }
                }

        },
        Message::Ping(v) => {println!("Got Ping: {:?}", v);}, 
        Message::Pong(v) => {println!("Got Pong: {:?}", v);}, 
        Message::Close(v) => {
            println!("Got Close: {:?}", v);
            return ControlFlow::Break(());
        }, 
        _ => {println!("Got invalid message data");}
    }

    ControlFlow::Continue(())
}<|MERGE_RESOLUTION|>--- conflicted
+++ resolved
@@ -23,17 +23,15 @@
 
     #[arg(
         long,
-<<<<<<< HEAD
         default_value_t = 1,
         help = "Amount of CPU threads of mine with"
     )]
-    threads: u32,
-=======
+    #[arg(
+        long,
         default_value_t = 4,
         help = "Amount of CPU threads of mine with"
     )]
-    threads: u8,
->>>>>>> 33a9b3cc
+    threads: u32,
 
     #[arg(
         long,
@@ -43,7 +41,6 @@
     )]
     username: Option<String>,
 
-<<<<<<< HEAD
     // #[arg(
     //     long,
     //     value_name = "KEYPAIR_PATH",
@@ -60,24 +57,6 @@
     //     global = true
     // )]
     // priority_fee: Option<u64>,
-=======
-    #[arg(
-        long,
-        value_name = "KEYPAIR_PATH",
-        help = "Filepath to keypair to use",
-        global = true
-    )]
-    keypair: Option<String>,
-
-    #[arg(
-        long,
-        value_name = "MICROLAMPORTS",
-        help = "Number of microlamports to pay as priority fee per transaction",
-        default_value = "0",
-        global = true
-    )]
-    priority_fee: Option<u64>,
->>>>>>> 33a9b3cc
 }
 
 // --------------------------------
